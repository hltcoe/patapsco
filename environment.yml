name: patapsco
channels:
  - conda-forge
  - stanfordnlp
dependencies:
  - python>=3.6
  - beautifulsoup4
  - ftfy
  - more-itertools
  - numpy
  - pyyaml
  - spacy>=3.0.0
  - spacy-pkuseg>=0.0.27,<0.1.0
  - stanza>=1.2.0
  - pip
  - pip:
    - jieba
    - pydantic>=1.7.1,<1.8.0
    - pyserini
    - pytrec_eval
<<<<<<< HEAD
=======
    - sacremoses
    - scriptnorm
>>>>>>> 3d2d3e0e
    - sqlitedict<|MERGE_RESOLUTION|>--- conflicted
+++ resolved
@@ -18,9 +18,5 @@
     - pydantic>=1.7.1,<1.8.0
     - pyserini
     - pytrec_eval
-<<<<<<< HEAD
-=======
     - sacremoses
-    - scriptnorm
->>>>>>> 3d2d3e0e
     - sqlitedict