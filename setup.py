--- conflicted
+++ resolved
@@ -35,13 +35,9 @@
         "pyserini",
         "pytrec_eval",
         "pyyaml",
-<<<<<<< HEAD
-=======
         "sacremoses",
-        "scriptnorm",
         "spacy>=3.0.0",
         "spacy-pkuseg>=0.0.27,<0.1.0",
->>>>>>> 3d2d3e0e
         "sqlitedict",
         "stanza==1.2.0",
     ],
