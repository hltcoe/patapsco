import contextlib
import io
import logging
import pathlib

<<<<<<< HEAD
import stanza
=======
import scriptnorm
>>>>>>> 44648651

from .error import ConfigError
from .pipeline import MultiplexItem
from .schema import TokenizeConfig, StemConfig
from .util import ComponentFactory

LOGGER = logging.getLogger(__name__)


class TokenizerFactory(ComponentFactory):
    classes = {
        'stanza': 'StanzaTokenizer',
        'whitespace': 'WhiteSpaceTokenizer',
    }
    config_class = TokenizeConfig


class StemmerFactory(ComponentFactory):
    classes = {
        'mock': 'MockStemmer',
    }
    config_class = StemConfig


class Normalizer:
    def __init__(self, lang):
        self.lang = lang

    def normalize(self, text):
        return scriptnorm.process(self.lang, text)


class Tokenizer:
    """Tokenizer interface"""

    def __init__(self, config, lang):
        self.config = config
        self.lang = lang.lower()

    def tokenize(self, text):
        """Tokenize text

        Args:
            text (str)

        Returns:
            list: A list of strings
        """
        pass


class WhiteSpaceTokenizer(Tokenizer):
    def tokenize(self, text):
        return text.split()


class StanzaTokenizer(Tokenizer):
    """Tokenizer that uses Stanford's stanza library"""

    def __init__(self, config, lang):
        super().__init__(config, lang)
        if self.lang == 'zh':
            self.lang = 'zh-hans'
        self._setup_logging()
        buffer = io.StringIO()
        with contextlib.redirect_stderr(buffer):
            stanza.download(self.lang)
            if self.lang == 'zh-hans':
                processors = {'tokenize': 'jieba'}
            else:
                processors = 'tokenize'
            self.nlp = stanza.Pipeline(self.lang, processors=processors)
        LOGGER.debug(buffer.getvalue())

    def tokenize(self, text):
        doc = self.nlp(text)
        tokens = []
        for sentence in doc.sentences:
            for word in sentence.words:
                tokens.append(word.text)
        return tokens

    @staticmethod
    def _setup_logging():
        stanza_logger = logging.getLogger('stanza')
        patapsco_logger = logging.getLogger('patapsco')
        stanza_logger.setLevel(patapsco_logger.level)
        stanza_logger.handlers = []
        for handler in patapsco_logger.handlers:
            stanza_logger.addHandler(handler)


class StopWordsRemoval:
    def __init__(self, source, lang):
        filename = lang + ".txt"
        path = pathlib.Path(__file__).parent / 'resources' / 'stopwords' / source / filename
        with open(path, 'r') as fp:
            self.words = {word.strip() for word in fp if word[0] != '#'}

    def remove(self, tokens, lower=False):
        """Remove stop words

        Args:
            tokens (list of str)
            lower (bool) Whether the tokens have already been lowercased.

        Returns
            list of str
        """
        if lower:
            tokens = [token for token in tokens if token.lower() not in self.words]
        else:
            tokens = [token for token in tokens if token not in self.words]
        return tokens


class Stemmer:
    """Stemmer interface"""

    def __init__(self, config, lang):
        self.config = config
        self.lang = lang

    def stem(self, tokens):
        """Stem the tokens

        Args:
            tokens (list of str)

        Returns:
            list: A list of strings
        """
        pass


class MockStemmer(Stemmer):
    def __init__(self, config, lang):
        super().__init__(config, lang)
        self.length = 5

    def stem(self, tokens):
        return [x[:self.length] for x in tokens]


class Splitter:
    """Incrementally accepts output from a text processor task.

    Supports splitting output for multiplexing the pipeline.
    Each output item has an associated name.
    """

    allowed_splits = {"tokenize", "lowercase", "stopwords", "stem"}

    def __init__(self, splits):
        """
        Args:
            splits (list): List of split strings like "tokenize+lowercase"
        """
        if splits:
            self.splits = {split.split('+')[-1]: split for split in splits}
            for name in self.splits.keys():
                if name not in self.allowed_splits:
                    raise ConfigError(f"Unrecognized split: {name}")
        else:
            self.splits = {}
        self.items = MultiplexItem()

    def add(self, key, item):
        if key in self.splits:
            self.items.add(self.splits[key], item)

    def get(self):
        return self.items

    def reset(self):
        self.items = MultiplexItem()

    def __bool__(self):
        return len(self.splits) > 0


class TextProcessor:
    """Normalizes, segments, and performs other standardization on text

    Used on both documents and queries.
    """
    def __init__(self, config, lang):
        """
        Args:
            config (TextProcessorConfig)
            lang (str)
        """
        self.config = config
        self.lang = lang
        self.normalizer = Normalizer(lang)
        self.tokenizer = TokenizerFactory.create(self.config.tokenize, lang)
        if self.config.stem:
            self.stemmer = StemmerFactory.create(self.config.stem, lang)
        else:
            self.stemmer = None
        if self.config.stopwords:
            self.stopwords = StopWordsRemoval(self.config.stopwords, lang)
        else:
            self.stopwords = None

    def normalize(self, text):
        return self.normalizer.normalize(text)

    def tokenize(self, text):
        return self.tokenizer.tokenize(text)

    def lowercase(self, tokens):
        return [token.lower() for token in tokens]

    def remove_stop_words(self, tokens, lower=False):
        if self.stopwords:
            return self.stopwords.remove(tokens, lower)
        else:
            return tokens

    def stem(self, tokens):
        if self.stemmer:
            return self.stemmer.stem(tokens)
        else:
            return tokens<|MERGE_RESOLUTION|>--- conflicted
+++ resolved
@@ -3,11 +3,8 @@
 import logging
 import pathlib
 
-<<<<<<< HEAD
+import scriptnorm
 import stanza
-=======
-import scriptnorm
->>>>>>> 44648651
 
 from .error import ConfigError
 from .pipeline import MultiplexItem
